--- conflicted
+++ resolved
@@ -145,14 +145,13 @@
         lasso_layer.events.data.connect(self.on_interaction)
         self._viewer.add_layer(lasso_layer)
 
-    def add_label_layer(self, data, name) -> None:
+    def add_label_layer(self) -> None:
         """
         Check if a layer with the layer_name already exists. If yes rename this by adding an index
         and afterward create the layer
         :return:
         :rtype:
         """
-<<<<<<< HEAD
         if self.label_layer_name in self._viewer.layers:
             _index = determine_layer_index(
                 names=[layer.name for layer in self._viewer.layers if isinstance(layer, Labels)],
@@ -170,25 +169,22 @@
             _index += 1
         else:
             _index = 0
-=======
->>>>>>> 7dedf35c
-
-        label_layer = Labels(
-            data,
-            # self._data_result,
-            name=name,
+
+        _layer_res = Labels(
+            self._data_result,
+            name=self.label_layer_name,
             opacity=0.3,
             affine=self.session_cfg["affine"],
             scale=self.session_cfg["scale"],
             translate=self.session_cfg["translate"],
             rotate=self.session_cfg["rotate"],
             shear=self.session_cfg["shear"],
-            # colormap=self.colormap[index],
+            colormap=self.colormap[_index],
             metadata=self.session_cfg["metadata"],
         )
-        label_layer._source = self.session_cfg["source"]
-
-        self._viewer.add_layer(label_layer)
+        _layer_res._source = self.session_cfg["source"]
+
+        self._viewer.add_layer(_layer_res)
 
     def add_mask_init_layer(self) -> None:
         """
@@ -352,10 +348,7 @@
         self._data_result = np.zeros(self.session_cfg["shape"], dtype=np.uint8)
 
         # Add Layer
-        self.object_index = 0
-        if self.label_layer_name in self._viewer.layers:
-            self._viewer.layers.remove(self.label_layer_name)
-        self.add_label_layer(self._data_result, self.label_layer_name)
+        self.add_label_layer()
 
         # Lock the Session
         self._lock_session()
@@ -374,26 +367,8 @@
         layers. A new label layer with an updated colormap is then added to the viewer.
         """
         # Rename the current layer and add a new one
-        label_layer = self._viewer.layers[self.label_layer_name]
-        if not self.instance_aggregation_ckbx.isChecked():
-
-            _name = f"object {self.object_index+1} - {self.session_cfg['name']}"
-            self.add_label_layer(label_layer.data.copy(), _name)
-            self._viewer.layers[_name].colormap = self.colormap[self.object_index]
-
-        else:
-            _sem_name = f"semantic map - {self.session_cfg['name']}"
-            if _sem_name not in self._viewer.layers:
-                self.add_label_layer(np.zeros_like(label_layer.data), _sem_name)
-
-            sem_layer = self._viewer.layers[_sem_name]
-
-            sem_layer.data[label_layer.data == 1] = self.object_index + 1
-            sem_layer.refresh()
-
-        self.object_index += 1
-        label_layer.colormap = self.colormap[self.object_index]
-
+        self.add_label_layer()
+        # Clear all interaction layers
         self._clear_layers()
         self.prompt_button._uncheck()
         self.prompt_button._check(0)
@@ -526,7 +501,7 @@
             export_as_omezarr = self.separate_omezarr_ckbx.isChecked()
 
             for _layer in self._viewer.layers:
-                if self.label_layer_name == _layer.name and np.any(_layer.data):
+                if self.label_layer_name == _layer.name:
                     _index = determine_layer_index(
                         names=[
                             layer.name for layer in self._viewer.layers if isinstance(layer, Labels)
@@ -534,16 +509,11 @@
                         prefix="object ",
                         postfix=f" - {self.session_cfg['name']}",
                     )
-<<<<<<< HEAD
                     # No object name for the current working layer
                     object_name = ""
-=======
-                    _file_name = f"{_output_file}_{str(_index).zfill(4)}{_dtype}"
->>>>>>> 7dedf35c
                 elif _layer.name.startswith("object ") and _layer.name.endswith(
                     f" - {self.session_cfg['name']}"
                 ):
-<<<<<<< HEAD
                     # Extract the object index and possibly the object name
                     layer_name_part = _layer.name.replace(f" - {self.session_cfg['name']}", "")
                     # Check if there's an object name in parentheses
@@ -568,22 +538,6 @@
 
                 # Add object name to filename if it exists
                 name_suffix = f"_{object_name}" if object_name else ""
-=======
-                    _index = int(
-                        _layer.name.replace("object ", "").replace(
-                            f" - {self.source_cfg['name']}", ""
-                        )
-                    )
-                    _file_name = f"{_output_file}_{str(_index).zfill(4)}{_dtype}"
-                elif f"semantic map - {self.session_cfg['name']}" == _layer.name:
-                    _file_name = f"{_output_file}_semantic_map{_dtype}"
-
-                else:
-                    continue
-
-                # _file_name = f"{_output_file}_{str(_index).zfill(4)}{_dtype}"
-                _file = str(Path(_output_dir).joinpath(_file_name))
->>>>>>> 7dedf35c
 
                 # reverse the corrections for non-orthogonal data and convert dummy 3d back to 2d
                 _data = _layer.data[0] if self.session_cfg["ndim_source"] == 2 else _layer.data

--- conflicted
+++ resolved
@@ -19,6 +19,7 @@
 from qtpy.QtCore import Qt
 from qtpy.QtGui import QKeySequence
 from qtpy.QtWidgets import (
+    QComboBox,
     QGroupBox,
     QHBoxLayout,
     QShortcut,
@@ -50,7 +51,7 @@
         self.setSizePolicy(QSizePolicy.Minimum, QSizePolicy.Minimum)
         self._viewer = viewer
         self.session_cfg = None
-        
+
         # Initialize with an empty option for object names
         self.object_names = [""]
 
@@ -84,11 +85,7 @@
         self.init_button.setEnabled(True)
 
         self.reset_button.setEnabled(False)
-<<<<<<< HEAD
         self.reset_all_button.setEnabled(True)  # Reset All should always be enabled
-=======
-        self.instance_aggregation_ckbx.setEnabled(False)
->>>>>>> 7dedf35c
         self.prompt_button.setEnabled(False)
         self.interaction_button.setEnabled(False)
         self.run_button.setEnabled(False)
@@ -114,11 +111,7 @@
         self.init_button.setEnabled(False)
 
         self.reset_button.setEnabled(True)
-<<<<<<< HEAD
         self.reset_all_button.setEnabled(True)  # Reset All should always be enabled
-=======
-        self.instance_aggregation_ckbx.setEnabled(True)
->>>>>>> 7dedf35c
         self.prompt_button.setEnabled(True)
         self.interaction_button.setEnabled(True)
         self.run_button.setEnabled(True)
@@ -151,6 +144,7 @@
         self.model_selection = setup_combobox(
             _layout, options=model_options, function=self.on_model_selected
         )
+        self.model_selection.setSizeAdjustPolicy(QComboBox.AdjustToMinimumContentsLength)
 
         _boxlayout = QHBoxLayout()
         _layout.addLayout(_boxlayout)
@@ -177,6 +171,7 @@
         self.image_selection = setup_layerselect(
             _layout, viewer=self._viewer, layer_type=Image, function=self.on_image_selected
         )
+        self.image_selection.setSizeAdjustPolicy(QComboBox.AdjustToMinimumContentsLength)
 
         _group_box.setLayout(_layout)
         return _group_box
@@ -212,7 +207,7 @@
             tooltips="Keep current segmentation and go to the next object - press M",
             shortcut="M",
         )
-        
+
         # Add Reset All button
         self.reset_all_button = setup_iconbutton(
             _layout,
@@ -222,21 +217,21 @@
             self.on_reset_all,
             tooltips="Reset the plugin to initial state and close all layers",
         )
-        
+
         # Add object naming dropdown
         h_layout = QHBoxLayout()
         _layout.addLayout(h_layout)
-        
+
         name_label = setup_label(h_layout, "Object Name:", stretch=2)
         name_label.setAlignment(Qt.AlignRight | Qt.AlignVCenter)
-        
+
         self.object_name_combo = QComboBox()
         self.object_name_combo.addItems(self.object_names)
         self.object_name_combo.setEditable(True)
         self.object_name_combo.setToolTip("Select or enter a name for the current object")
         self.object_name_combo.currentTextChanged.connect(self.on_object_name_selected)
         h_layout.addWidget(self.object_name_combo, stretch=5)
-        
+
         # Add button to add the current name to the dropdown list
         self.add_name_button = setup_iconbutton(
             h_layout,
@@ -245,14 +240,6 @@
             self._viewer.theme,
             self.on_add_object_name,
             tooltips="Add current name to the dropdown list"
-        )
-
-        self.instance_aggregation_ckbx = setup_checkbox(
-            _layout,
-            "Instance Aggregation",
-            False,
-            tooltips="If checked: Add all objects to a single layer. In the case of overlap newer objects overwrite older objects.\n"
-            "Otherwise: Create a separate layer for each object. ",
         )
 
         _group_box.setLayout(_layout)
@@ -341,7 +328,7 @@
             True,
             function=self.on_propagate_ckbx,
         )
-        
+
         self.center_on_labels_ckbx = setup_checkbox(
             checkbox_layout,
             "autocenter",
@@ -405,7 +392,7 @@
         self.export_button = setup_iconbutton(
             _layout, "Export", "pop_out", self._viewer.theme, self._export
         )
-        
+
         # Add a checkbox to toggle separate OME-Zarr file export
         self.separate_omezarr_ckbx = setup_checkbox(
             _layout,
@@ -413,7 +400,7 @@
             True,
             tooltips="When checked, export ONLY as OME-Zarr files. When unchecked, export in original format."
         )
-        
+
         # Add a checkbox to reset after export
         self.reset_after_export_ckbx = setup_checkbox(
             _layout,
@@ -421,7 +408,7 @@
             False,
             tooltips="When checked, reset the plugin to initial state and close all layers after export"
         )
-        
+
         _group_box.setLayout(_layout)
         return _group_box
 
@@ -464,7 +451,7 @@
     def on_propagate_ckbx(self, *args, **kwargs):
         """Handle changes to the auto-zoom checkbox."""
         pass
-        
+
     def on_center_on_labels_ckbx(self, *args, **kwargs):
         """Handle changes to the center on labels checkbox."""
         pass
@@ -474,13 +461,13 @@
 
     def add_mask_init_layer(self):
         pass
-        
+
     def on_object_name_selected(self, text=None, *args, **kwargs) -> None:
         """Called when a new object name is selected from the dropdown."""
         # If text is provided by the signal, use it, otherwise get from combobox
         object_name = text if text is not None else self.object_name_combo.currentText()
         print("on_object_name_selected", object_name)
-        
+
     def on_add_object_name(self, *args, **kwargs) -> None:
         """Add the current text in the combobox to the list of names if it's not already present."""
         current_text = self.object_name_combo.currentText().strip()
@@ -491,12 +478,12 @@
                 # Add to our persistent list
                 if current_text not in self.object_names:
                     self.object_names.append(current_text)
-            
+
             # Select the current text (makes it the current item)
             index = self.object_name_combo.findText(current_text)
             if index >= 0:
                 self.object_name_combo.setCurrentIndex(index)
-                
+
             # Update the current object's name with the selected text
             self.on_object_name_selected(current_text)
 
@@ -510,24 +497,24 @@
         """
         # Save object names before reset
         saved_object_names = self.object_names.copy()
-        
+
         # Reset session
         self._clear_layers()
         self._unlock_session()
-        
+
         # Close all layers in the viewer
         layer_names = list(self._viewer.layers.copy())
         for layer in layer_names:
             self._viewer.layers.remove(layer)
-        
+
         # Restore object names
         self.object_names = saved_object_names
         self.object_name_combo.clear()
         self.object_name_combo.addItems(self.object_names)
-        
+
         # Reset session
         self.session_cfg = None
-        
+
         # Set prompt back to positive
         self.prompt_button._uncheck()
         self.prompt_button._check(0)